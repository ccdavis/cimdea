--- conflicted
+++ resolved
@@ -10,19 +10,17 @@
 //! The `Condition` and `CompareOperation` will support the modeling of aggregation and extraction requests which will be converted to
 //! SQL.
 use crate::conventions::Context;
-<<<<<<< HEAD
+
 use crate::input_schema_tabulation::{self, CategoryBin};
 use crate::ipums_metadata_model::{self, IpumsDataType, IpumsVariable};
-use crate::mderror::{self, MdError};
 use crate::request::CaseSelectLogic;
-=======
-use crate::ipums_metadata_model::{self, IpumsDataType};
-use crate::mderror::{metadata_error, MdError};
->>>>>>> 3b9f2990
+
+use crate::mderror::{metadata_error, parsing_error, MdError};
 use crate::request::DataRequest;
 use crate::request::InputType;
 use crate::request::RequestSample;
 use crate::request::RequestVariable;
+
 use std::collections::HashMap;
 use std::collections::HashSet;
 use std::path::PathBuf;
@@ -574,46 +572,6 @@
     Ok(queries)
 }
 
-<<<<<<< HEAD
-=======
-pub fn frequency(
-    table_name: &str,
-    variable_name: &str,
-    weight: Option<String>,
-    divisor: Option<usize>,
-) -> Result<String, MdError> {
-    // frequency field will differ if we are weighting and if there's a divisor
-    let freq_field: String = if let Some(w) = weight {
-        if let Some(_d) = divisor {
-            format!("sum({} / :divisor:)", &w)
-        } else {
-            format!("sum({} )", &w)
-        }
-    } else {
-        "count(*)".to_string()
-    } + " as frequency";
-
-    let sql_result = SqlBuilder::select_from(table_name)
-        .field(variable_name)
-        .field(freq_field)
-        .group_by(variable_name)
-        .sql();
-
-    let sql = match sql_result {
-        Ok(sql) => sql,
-        Err(err) => {
-            return Err(MdError::InvalidSQLSyntax(err.to_string()));
-        }
-    };
-
-    if let Some(d) = divisor {
-        Ok(sql.bind_name(&"divisor", &d))
-    } else {
-        Ok(sql)
-    }
-}
-
->>>>>>> 3b9f2990
 mod test {
     #[cfg(test)]
     use super::*;

//! The high level module for executing and formatting tabulations.
//!
//!   The result of the tabulations are tabulation::Table structs that
//! carry some metadata information with them to be used by formatters or even codebook
//! generators.
//!
use std::str::FromStr;

use crate::conventions::Context;
use crate::ipums_metadata_model::IpumsDataType;
use crate::mderror::{metadata_error, MdError};
use crate::query_gen::tab_queries;
use crate::query_gen::DataPlatform;
use crate::request::DataRequest;
use crate::request::InputType;
use crate::request::RequestVariable;

use duckdb::Connection;
use serde::ser::Error;
use serde::Serialize;

const DEBUG: bool = false;

#[derive(Clone, Copy, Debug)]
pub enum TableFormat {
    Csv,
    Html,
    Json,
    TextTable,
}

impl FromStr for TableFormat {
    type Err = MdError;

    fn from_str(name: &str) -> Result<Self, Self::Err> {
        let tf = match name.to_ascii_lowercase().as_str() {
            "csv" => Self::Csv,
            "json" => Self::Json,
            "text" => Self::TextTable,
            "html" => Self::Html,
            _ => return Err(MdError::Msg("unknown format name.".to_string())),
        };
        Ok(tf)
    }
}

#[derive(Clone, Debug)]
pub enum OutputColumn {
    Constructed {
        name: String,
        width: usize,
        data_type: IpumsDataType,
    },
    RequestVar(RequestVariable),
}

/// The RequestVar variant on OutputColumn has a real RequestVariable struct because there is a lot of useful information in there
/// to help format or generate codebooks etc. However for basic table serialization we only want to capture the
/// name, type and format width.We don't want to serialize the whole content of the RequestVar varient into JSON.
/// This serialization exists to convert an tabulate::Table into JSON for outside consumption.
impl Serialize for OutputColumn {
    fn serialize<S>(&self, serializer: S) -> Result<S::Ok, S::Error>
    where
        S: serde::Serializer,
    {
        use serde::ser::SerializeStructVariant;
        match &self {
            Self::Constructed {
                name,
                width,
                data_type,
            } => {
                let mut ser =
                    serializer.serialize_struct_variant("OutputColumn", 0, "Constructed", 3)?;
                ser.serialize_field("name", &name)?;
                ser.serialize_field("width", &width)?;
                ser.serialize_field("data_type", &format!("{}", data_type))?;
                ser.end()
            }
            Self::RequestVar(ref v) => {
                let mut ser =
                    serializer.serialize_struct_variant("OutputColumn", 1, "RequestVar", 3)?;
                let width = v.requested_width().map_err(S::Error::custom)?;
                let data_type = match v.variable.data_type {
                    Some(ref data_type) => data_type.to_string(),
                    None => {
                        let err = metadata_error!("missing data type for variable {}", v.name);
                        return Err(S::Error::custom(err));
                    }
                };

                ser.serialize_field("name", &v.name)?;
                ser.serialize_field("width", &width)?;
                ser.serialize_field("data_type", &data_type)?;
                ser.end()
            }
        }
    } // serialize trait
} // impl

impl OutputColumn {
    pub fn name(&self) -> String {
        match self {
            Self::Constructed { ref name, .. } => name.clone(),
            Self::RequestVar(ref v) => v.name.clone(),
        }
    }

    pub fn width(&self) -> Result<usize, MdError> {
        match self {
            Self::Constructed { ref width, .. } => Ok(*width),
            Self::RequestVar(ref v) => {
                if !v.is_general() {
                    if let Some((_, wid)) = v.variable.formatting {
                        Ok(wid)
                    } else {
                        Err(metadata_error!("width from metadata variable required"))
                    }
                } else {
                    Ok(v.variable.general_width)
                }
            }
        }
    }
} // impl

// If we want we can use the IpumsVariable categories to replace the numbers in the results (rows)
// with category labels and use the data type and width information to better format the table.

#[derive(Clone, Debug, Serialize)]
pub struct Table {
    pub heading: Vec<OutputColumn>, // variable name columns
    pub rows: Vec<Vec<String>>,
}

impl Table {
    pub fn format_as_text(&self) -> Result<String, MdError> {
        let mut out = String::new();
        let widths = self.column_widths()?;
        for (column, _v) in self.heading.iter().enumerate() {
            let name = self.heading[column].name();
            let column_header = format!("| {n:>w$} ", n = &name, w = widths[column]);
            out.push_str(&column_header);
        }
        out.push_str("|\n");
        out.push_str(&format!(
            "|{:}|",
            str::repeat(&"-", self.text_table_width()? - 2)
        ));
        out.push_str("\n");

        for r in &self.rows {
            for (column, item) in r.iter().enumerate() {
                let w = widths[column];
                let formatted_item = format!("| {value:>width$} ", value = &item, width = w);
                out.push_str(&formatted_item);
            }
            out.push_str("|\n");
        }
        Ok(out)
    }

    pub fn text_table_width(&self) -> Result<usize, MdError> {
        Ok(1 + 3 * self.heading.len() + self.column_widths()?.iter().sum::<usize>())
    }

    fn column_widths(&self) -> Result<Vec<usize>, MdError> {
        let mut widths = Vec::new();
        for (_column, var) in self.heading.iter().enumerate() {
            let name_width = var.name().len();
            let width = var.width()?;
            if name_width < width {
                widths.push(width);
            } else {
                widths.push(name_width);
            }
            /*
            else  if let Some(w) = self.width_from_data(column) {
                    if name_width < w {
                        widths.push(w);
                    } else {
                        widths.push(name_width);
                    }
                } else {
                    return Err(MdError::Msg("Can't determine column width of data.".to_string()));
                }
            }
            */
        }
        Ok(widths)
    }

    #[allow(unused)]
    fn width_from_data(&self, column: usize) -> Option<usize> {
        self.rows.iter().map(|r| r[column].len()).max()
    }

    pub fn empty() -> Self {
        Self {
            rows: Vec::new(),
            heading: Vec::new(),
        }
    }
}

pub struct Tabulation(pub Vec<Table>);

impl Tabulation {
    pub fn output(&self, format: TableFormat) -> Result<String, MdError> {
        let output = match format {
            TableFormat::Html | TableFormat::Csv => {
                todo!("Output format {:?} not implemented yet.", format)
            }
            TableFormat::Json => match serde_json::to_string_pretty(&self.0) {
                Ok(output) => output,
                Err(err) => {
                    return Err(MdError::Msg(format!(
                        "Cannot serialize result into json: {err}"
                    )));
                }
            },
            TableFormat::TextTable => {
                let mut output = String::new();
                for table in &self.0 {
                    let table_text = table.format_as_text()?;
                    output.push_str(&format!("{table_text}\n"));
                }
                output
            }
        };

        Ok(output)
    }

    pub fn into_inner(self) -> Vec<Table> {
        self.0
    }
}

/// A single request can result in multiple tables. Normally there's one table per IPUMS dataset in
/// the request. Right now the InputType::Parquet and  DataPlatform::Duckdb are hard-coded in; they're the main
/// use-case for now. InputType::Csv ought to be pretty interchangable except for performance implications.
/// The DataPlatform::DataFusion alternative would require minor additions to the query generation module.
/// DataPlatform::Polars is also planned and shouldn't require too much additional query gen updates but is unimplemented for now.
pub fn tabulate<R>(ctx: &Context, rq: R) -> Result<Tabulation, MdError>
where
    R: DataRequest,
{
    let requested_output_columns = rq
        .get_request_variables()
        .iter()
        .map(|v| OutputColumn::RequestVar(v.clone()))
        .collect::<Vec<OutputColumn>>();

    let mut tables: Vec<Table> = Vec::new();
    let sql_queries = tab_queries(ctx, rq, &InputType::Parquet, &DataPlatform::Duckdb)?;
    let conn = Connection::open_in_memory()?;
    for q in sql_queries {
        if DEBUG {
            println!("{}", &q);
        }
        let mut stmt = conn.prepare(&q)?;
        let mut rows = stmt.query([])?;

        let mut output = Table {
            heading: Vec::new(),
            rows: Vec::new(),
        };
        output.heading.push(OutputColumn::Constructed {
            name: "ct".to_string(),
            width: 10,
            data_type: IpumsDataType::Integer,
        });
        output.heading.push(OutputColumn::Constructed {
            name: "weighted_ct".to_string(),
            width: 10,
            data_type: IpumsDataType::Integer,
        });
        output.heading.extend(requested_output_columns.clone());

        while let Some(row) = rows.next()? {
            let mut this_row = Vec::new();
            // Must do this here on row rather than getting column_names() from
            // stmt.column_names() because of a bug in the DuckDB API -- it
            // works on rsqlite but not DuckDB.
            // See https://github.com/duckdb/duckdb-rs/issues/251
            let column_names = row.as_ref().column_names();
            for (column_number, column_name) in column_names.iter().enumerate() {
<<<<<<< HEAD
                /* 
                // Leaving this here as a reminder of how to debug the DuckDB result
                // set values; it's different than Rqlite.
                match row.get_ref(column_number) {
                    Ok(d) =>println!("{}: {:?}", &column_name, &d),
                    Err(e) => println!("{}: error: {}", &column_name, e),

                }
                */
                let item: isize = match row.get(column_number) {
=======
                let item: usize = match row.get(column_number) {
>>>>>>> cece3523
                    Ok(i) => i,
                    Err(e) => {
                        return Err(MdError::Msg(format!(
                            "Can't extract value for '{}', error was '{}'",
                            &column_name, e
                        )))
                    }
                };
                this_row.push(format!("{}", item));
            }
            output.rows.push(this_row);
        }
        tables.push(output);
    }

    Ok(Tabulation(tables))
}

#[cfg(test)]
mod test {
    use super::*;
    use crate::request::{AbacusRequest, SimpleRequest};
    use std::time::*;

    use std::fs;

    #[test]
    fn test_complex_tabulation() {
        let tabtime = Instant::now();
        let json_request = fs::read_to_string("test/requests/incwage_marst_example.json")
            .expect("Error reading test fixture in test/requests");

        let (ctx, rq) = AbacusRequest::try_from_json(&json_request)
            .expect("Error loading test context and deserializing test request.");

        //println!("Codebook: {}", rq.print_codebook());

        let result = tabulate(&ctx, rq);
        if let Err(ref e) = result {
            eprintln!("Error setting up test: {:?}", e);
        }
        println!("Test tabulation took {} ms", tabtime.elapsed().as_millis());
        assert!(result.is_ok());
        if let Ok(tab) = result {
            if let Ok(output) = tab.output(TableFormat::TextTable) {
                println!("{output}");
            }

            let tables = tab.into_inner();
            assert_eq!(2, tables.len());

            for (index, table) in tables.iter().enumerate() {
                // There are some category combinations  rare enough not to exist on every sample
                if index == 0 {
                    assert_eq!(
                        79,
                        table.rows.len(),
                        "6 marst X 15 incwage - a few combinations"
                    );
                }
                if index == 1 {
                    assert_eq!(
                        77,
                        table.rows.len(),
                        "6 marst X 15 incwage - a few combinations"
                    );
                }
            }
        }
    }

    #[test]
    fn test_subpopulation() {
        let json_request =
            fs::read_to_string("test/requests/single_condition_subpop_abacus_request.json")
                .expect("Error reading test fixture in test/requests");

        let (ctx, rq) = AbacusRequest::try_from_json(&json_request)
            .expect("Error loading test context and deserializing test request.");

        let result = tabulate(&ctx, rq);
        if let Err(ref e) = result {
            eprintln!("Error setting up test: {:?}", e);
        }

        assert!(result.is_ok());
        if let Ok(tab) = result {
            if let Ok(output) = tab.output(TableFormat::TextTable) {
                println!("{output}");
            }

            let tables = tab.into_inner();
            for table in tables {
                // Three categories of SCHOOL
                assert_eq!(3, table.rows.len(), "Three SCHOOL categories");
            }
        }
    }

    #[test]
    fn test_basic_tabulation() {
        let start = Instant::now();

        let data_root = String::from("test/data_root");
        let (ctx, rq) = SimpleRequest::from_names(
            "usa",
            &["us2015b"],
            &["MARST", "GQ"],
            Some("P".to_string()),
            None,
            Some(data_root),
        )
        .expect(
            "Setting up this request and context is for a subsequent test and should always work.",
        );

        println!(
            "tabulation test startup took {} ms",
            start.elapsed().as_millis()
        );

        let tabtime = Instant::now();

        let result = tabulate(&ctx, rq);
        println!("Test tabulation took {} ms", tabtime.elapsed().as_millis());
        if let Err(ref e) = result {
            println!("{}", e);
        }

        assert!(result.is_ok(), "Should have tabulated.");
        if let Ok(tab) = result {
            let tables = tab.into_inner();
            assert_eq!(1, tables.len());
            for t in tables {
                println!(
                    "{}",
                    t.format_as_text()
                        .expect("should be able to format as text")
                );
                assert_eq!(18, t.rows.len());
                assert_eq!(4, t.rows[0].len());
            }
        }
    }
}<|MERGE_RESOLUTION|>--- conflicted
+++ resolved
@@ -286,7 +286,7 @@
             // See https://github.com/duckdb/duckdb-rs/issues/251
             let column_names = row.as_ref().column_names();
             for (column_number, column_name) in column_names.iter().enumerate() {
-<<<<<<< HEAD
+
                 /* 
                 // Leaving this here as a reminder of how to debug the DuckDB result
                 // set values; it's different than Rqlite.
@@ -296,10 +296,7 @@
 
                 }
                 */
-                let item: isize = match row.get(column_number) {
-=======
-                let item: usize = match row.get(column_number) {
->>>>>>> cece3523
+                let item: isize = match row.get(column_number) {                
                     Ok(i) => i,
                     Err(e) => {
                         return Err(MdError::Msg(format!(

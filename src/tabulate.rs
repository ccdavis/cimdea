--- conflicted
+++ resolved
@@ -324,12 +324,7 @@
     #[test]
     fn test_complex_tabulation() {
         let tabtime = Instant::now();
-<<<<<<< HEAD
         let json_request = include_str!("../tests/requests/incwage_marst_example.json");
-=======
-        let json_request = fs::read_to_string("test/requests/incwage_marst_example.json")
-            .expect("Error reading test fixture in test/requests");
->>>>>>> a45840a8
 
         let (ctx, rq) = AbacusRequest::try_from_json(&json_request)
             .expect("Error loading test context and deserializing test request.");
@@ -399,7 +394,7 @@
 
     #[test]
     fn test_hh_only() {
-        let data_root = String::from("test/data_root");
+        let data_root = String::from("tests/data_root");
         let (ctx, rq) = SimpleRequest::from_names(
             "usa",
             &["us2015b"],

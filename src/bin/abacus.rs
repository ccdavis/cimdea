use std::fs::File;
use std::io::{self, BufRead, Write};

use cimdea::request::{AbacusRequest, DataRequest, SimpleRequest};
use cimdea::tabulate::{self, TableFormat};

use clap::{Args, Parser, Subcommand};

fn get_from_stdin() -> String {
    let stdin = io::stdin();
    let lines = stdin.lock().lines();
    match lines.collect::<Result<Vec<String>, _>>() {
        Ok(lns) => lns.join("\n"),
        Err(ref e) => {
            eprintln!("Error reading from STDIN: '{}'", e);
            std::process::exit(1);
        }
<<<<<<< HEAD
=======
    };
    data
}

fn abacus_request_from_str(rq: &str) -> (Context, AbacusRequest) {
    match AbacusRequest::try_from_json(rq) {
        Err(e) => {
            eprintln!("Error parsing input JSON: '{}'", &e);
            std::process::exit(1);
        }
        Ok((ctx, ar)) => (ctx, ar),
>>>>>>> fd03caac
    }
}

#[derive(Parser, Debug)]
#[command(version, about, long_about = None)]
struct CliRequest {
    #[command(subcommand)]
    command: CliCommand,

    /// The path to an output file [default: write to stdout]
    #[arg(short, long, global = true)]
    output: Option<String>,

    /// The output format
    #[arg(short, long, global = true, default_value = "text")]
    format: TableFormat,
}

#[derive(Debug, Subcommand)]
enum CliCommand {
    /// Compute a tabulation of one or more variables from an IPUMS microdata output sample
    Tab(TabArgs),
    /// Given a JSON Abacus request, compute the tabulation it describes
    Request(RequestArgs),
}

#[derive(Args, Debug)]
struct TabArgs {
    /// The name of the product (e.g. usa or ipumsi)
    product: String,
    /// The name of the sample (e.g. us2015b or mx2016h)
    sample: String,
    /// One or more variables to tabulate (e.g. AGE or MARST)
    variables: Vec<String>,
}

#[derive(Args, Debug)]
struct RequestArgs {
    /// The path to the input JSON file [default: read from stdin]
    input_file: Option<String>,
}

fn main() {
    let args = CliRequest::parse();

    let result = match args.command {
        CliCommand::Request(request_args) => {
            let input = match request_args.input_file {
                None => get_from_stdin(),
                Some(file) => match std::fs::read_to_string(&file) {
                    Ok(j) => j,
                    Err(err) => {
                        eprintln!("Can't access Abacus request file: {err}");
                        std::process::exit(1);
                    }
                },
            };

            let (context, request) = match AbacusRequest::from_json(&input) {
                Ok(data) => data,
                Err(err) => {
                    eprintln!("Error parsing input JSON: {err}");
                    std::process::exit(1);
                }
            };
            tabulate::tabulate(&context, request)
        }
        CliCommand::Tab(tab_args) => {
            let variables: Vec<_> = tab_args.variables.iter().map(|v| v.as_str()).collect();
            let (context, request) = match SimpleRequest::from_names(
                &tab_args.product,
                &[&tab_args.sample],
                variables.as_slice(),
                None,
                None,
                None,
            ) {
                Ok(data) => data,
                Err(err) => {
                    eprintln!("Error while setting up tabulation: {err}");
                    std::process::exit(1);
                }
            };
            tabulate::tabulate(&context, request)
        }
    };

    let tab = match result {
        Ok(tab) => tab,
        Err(err) => {
            eprintln!("Error trying to tabulate: {err}");
            std::process::exit(1);
        }
    };

    let output = match tab.output(args.format) {
        Ok(output) => output,
        Err(err) => {
            eprintln!("Error while formatting output: {err}");
            std::process::exit(1);
        }
    };

    if let Some(file_name) = args.output {
        let mut file = match File::create(file_name) {
            Ok(file) => file,
            Err(err) => {
                eprintln!("Error while creating output file: {err}");
                std::process::exit(1);
            }
        };

        if let Err(err) = writeln!(file, "{output}") {
            eprintln!("Error while writing output: {err}");
            std::process::exit(1);
        }
    } else {
        println!("{output}");
    }
}<|MERGE_RESOLUTION|>--- conflicted
+++ resolved
@@ -15,20 +15,6 @@
             eprintln!("Error reading from STDIN: '{}'", e);
             std::process::exit(1);
         }
-<<<<<<< HEAD
-=======
-    };
-    data
-}
-
-fn abacus_request_from_str(rq: &str) -> (Context, AbacusRequest) {
-    match AbacusRequest::try_from_json(rq) {
-        Err(e) => {
-            eprintln!("Error parsing input JSON: '{}'", &e);
-            std::process::exit(1);
-        }
-        Ok((ctx, ar)) => (ctx, ar),
->>>>>>> fd03caac
     }
 }
 
@@ -87,7 +73,7 @@
                 },
             };
 
-            let (context, request) = match AbacusRequest::from_json(&input) {
+            let (context, request) = match AbacusRequest::try_from_json(&input) {
                 Ok(data) => data,
                 Err(err) => {
                     eprintln!("Error parsing input JSON: {err}");

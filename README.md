# cimdea

<<<<<<< HEAD
Cimdea is a Rust Crate for working with IPUMS-like microdata for aggregation, extraction and processing.

The library will support high-level tabulation interfaces to IPUMS-like data and data processing and extraction.  The project is just beginning. See the [docs](https://ccdavis.github.io/cimdea/doc/cimdea/index.html).
=======
A Rust package for working with IPUMS-like microdata both for aggregation, extraction and processing.

The library supports high-level  tabulation interfaces to IPUMS-like data and data processing and extraction.  See the [docs](https://ccdavis.github.io/cimdea/cimdea/index.html).

The `abacus` binary creates cross-tabs from the command line, taking care of some complexities like joining multiple record types and allowing for bucketing continuous value variables, and applying record weights if available.
>>>>>>> f167fb5b

## CIMDEA = Convenient IPUMS-like Microdata Extraction and Aggregation

The main idea here is not to make a general data processing tool but instead take advantage of all the conventions in IPUMS datasets. These are demographic data at the individual level from surveys or censuses. By assuming IPUMS conventions and a bit of (optional) configuration we can provide a powerful, high-level, easy to use set of features.

Metadata in varying amounts accompanies IPUMS datasets. A minimal metadata level ought to provide enough information to power most features in this library. With more metadata (from the IPUMS API or internal databases), the library should produce the same data outputs but more richly documented.

The tabulation interface takes a variables list, datasets list and some filtering criteria. The data extraction interface should take a similar input but deliver records rather than summaries. The processing interface should provide a hierarchical representation of individual level data in a way that's easy to work with programmatically.

Possible uses: 
* Create a high-speed tabulation tool on the command line or an API to serve up tabulations to a front-end user facing application.
* Build a fast, low-resource extract engine and server for user driven or automated IPUMS data testing 
* Use the processing interface to make a rich, responsive data browser and search tool.


### Goals

* Explore modern data engineering libraries. The primary tool will be DuckDB but Polars may prove useful as well. Data Fusion might end up in the mix. Currently I have working code with DuckDB for aggregation.
* Support "low metadata" environments (nothing but file names and any built-in schema on the data files) or normal metadata environments with extra variable and dataset level metadata including integrated variable category metadata. Identify which library features can run in which environment and expose these feature flags at run-time.
* Support the legacy fixed-width format. I have some working, performant code to do this. Primarily this support will be to allow conversion to Parquet or importing to DuckDB.
* Support CSV.
* Multithreading support: In many cases processing IPUMS data is embarrassingly parallel, so some effort should be given to threading in the library design. If it's hard, don't bother. Data Fusion is designed ground-up with concurrency in mind and Polars and DuckDB take advantage of multiple cores in places.

Experimenting with data libraries: DuckDB can interoperate with Polars: You can make a Polars data frame from an Arrow data frame returned by a DuckDB query, and you can query a Polars data frame with DuckDB SQL. Also, Polars has a (maybe nascent) SQL module. Data Fusion has good SQL support and a data frame interface as well. So there are going to be quite a few combinations to try, balancing performance and flexibility.

### IPUMS Conventions assumed by Cimdea

You can count on a few things:

* A "dataset" will have one or more record sets; if more than one then there is a hierarchical relationship between all records and linking keys in a typical primary / foreign key arrangement. For instance, census data usually has household records and person records; each person belongs to one household, and every household has zero or more people.
* A common set of column ("variable") names: IPUMS data "integrates" data across time to make the most comparable data collection possible. So while not all information is available in every dataset in a collection, if it is, then names of the columns will match and values will retain the same meaning across datasets.
* Record types and the relationships between them are the same for all datasets in a collection.
* If there are weight variables, they are the same across a collection.
* Data has one of three types: integer, string or floating point. Most data is 64-bit integer; with modern compression and column oriented storage compression for variables with small ranges, this is just as good as using a mixture of integer sizes. Strings are UTF-8 in IPUMS column storage (parquet) but are Latin-1 in the legacy fixed-width format. In code they should always be UTF-8.
* There are conventional directory arrangements for data and metadata. Users outside IPUMS won't need to use the default but adopting some convention is quite useful. This is configurable.
* Datasets within a collection have conventional names: DATASET_COLLECTION.RecordType.Format. For instance the U.S. Census IPUMS data for 1950 files would be `us1950a_usa.H.parquet` and `us1950a_usa.P.parquet`.
* If metadata is available (it may not be), then we can count on some variables being "categorical" with a defined set of values and labels for those values. We can also count on the variables being split into "source" and "integrated" types; "source" variables provide the raw materials for the integrated variables. For most functionality this detail isn't needed but can be very useful for documentation and auditing purposes.<|MERGE_RESOLUTION|>--- conflicted
+++ resolved
@@ -1,16 +1,10 @@
 # cimdea
 
-<<<<<<< HEAD
 Cimdea is a Rust Crate for working with IPUMS-like microdata for aggregation, extraction and processing.
-
-The library will support high-level tabulation interfaces to IPUMS-like data and data processing and extraction.  The project is just beginning. See the [docs](https://ccdavis.github.io/cimdea/doc/cimdea/index.html).
-=======
-A Rust package for working with IPUMS-like microdata both for aggregation, extraction and processing.
 
 The library supports high-level  tabulation interfaces to IPUMS-like data and data processing and extraction.  See the [docs](https://ccdavis.github.io/cimdea/cimdea/index.html).
 
 The `abacus` binary creates cross-tabs from the command line, taking care of some complexities like joining multiple record types and allowing for bucketing continuous value variables, and applying record weights if available.
->>>>>>> f167fb5b
 
 ## CIMDEA = Convenient IPUMS-like Microdata Extraction and Aggregation
 
